use std::ops::FromResidual;

use thiserror::Error;
pub(crate) type Result<T = ()> = std::result::Result<T, MCloudError>;
#[derive(Error, Debug)]
pub(crate) enum MCloudError {
    #[error("Topic `{0}` already exists")]
    TopicAlreadyExists(String),
    #[error("Client `{0}` disconncted")]
    ClientDisconnected(String),
    #[error("Client `{0}` disconncted unexpectedly")]
    UnexpectedClientDisconnected(String),
    #[error("Client error: `{0}`")]
    ClientError(String),
    #[error("Unknown packet type")]
    UnknownPacketType,
    #[error("Could not write to stream because of `{0}`")]
    CouldNotWriteToStream(String),
<<<<<<< HEAD
}

impl FromResidual<std::result::Result<Infallible, std::io::Error>> for MCloudError {
    fn from_residual(residual: std::result::Result<Infallible, std::io::Error>) -> Self {
        
    }
=======
    #[error("No receivers found")]
    NoReceiversFound,
>>>>>>> 07938112
}<|MERGE_RESOLUTION|>--- conflicted
+++ resolved
@@ -16,15 +16,12 @@
     UnknownPacketType,
     #[error("Could not write to stream because of `{0}`")]
     CouldNotWriteToStream(String),
-<<<<<<< HEAD
+    #[error("No receivers found")]
+    NoReceiversFound,
 }
 
 impl FromResidual<std::result::Result<Infallible, std::io::Error>> for MCloudError {
     fn from_residual(residual: std::result::Result<Infallible, std::io::Error>) -> Self {
         
     }
-=======
-    #[error("No receivers found")]
-    NoReceiversFound,
->>>>>>> 07938112
 }