--- conflicted
+++ resolved
@@ -19,12 +19,6 @@
 docker build -t mcloudtt .
 ```
 
-<<<<<<< HEAD
-## Feature flags
-- `bq_logging` - enables logging to BigQuery. Requires the file `sa.key` to be present in the current directory.
-- `docker` - enables the `docker` feature, which is as of now sets the right IP Address for the broker to listen on.
-- `redis` - enables communication with a redis server. Needed for message exchange between brokers.
-=======
 ## Feature Guide
 | Feature      | Description                                                                                              |
 |--------------|----------------------------------------------------------------------------------------------------------|
@@ -59,19 +53,15 @@
 port = 6379
 
 ## Example Usage
->>>>>>> 32b96fd5
 
 ### Using mosquitto_sub to listen on a topic
-```bash
-mosquitto_sub -p 1883 -t "test" --cafile certs/ca.crt --cert certs/client/client.crt --key certs/client/client.key -d --insecure -V 5 -q 0
-```
+`mosquitto_sub -p 1883 -t "test" --cafile certs/ca.crt --cert certs/client/client.crt --key certs/client/client.key -d
+--insecure -V 5 -q 0`
 
 ### Using mosquitto_pub to publish to topic
-<<<<<<< HEAD
-```bash
-mosquitto_pub -p 1883 -t "test" -m "test message" --cafile certs/ca.crt --cert certs/client/client.crt --key certs /client/client.key -d --insecure -V 5 -q 0
-```
-
+`mosquitto_pub -p 1883 -t "test" -m "test message" --cafi
+le certs/ca.crt --cert certs/client/client.crt --key certs
+/client/client.key -d --insecure -V 5 -q 0`
 ## Google Cloud
 The project is meant to be deployed on a Google Cloud Kubernetes cluster (using Autopilot).
 
@@ -92,11 +82,6 @@
 
 - ring https://github.com/briansmith/ring/blob/main/LICENSE
 - webpki https://github.com/briansmith/webpki/blob/main/LICENSE
-=======
-`mosquitto_pub -p 1883 -t "test" -m "test message" --cafi
-le certs/ca.crt --cert certs/client/client.crt --key certs
-/client/client.key -d --insecure -V 5 -q 0`
 
 ## Credits
-[BSchwind's MQTT Broker for the Package En/Decoding](https://github.com/bschwind/mqtt-broker)
->>>>>>> 32b96fd5
+[BSchwind's MQTT Broker for the Package En/Decoding](https://github.com/bschwind/mqtt-broker)