--- conflicted
+++ resolved
@@ -46,17 +46,8 @@
 docker = []
 bq_logging = ["dep:chrono", "dep:gcp-bigquery-client"]
 redis = ["dep:redis", "dep:serde_json"]
-<<<<<<< HEAD
 tokio_console = ["tokio/tracing",  "dep:console-subscriber"]
 
 [profile.release]
 lto=true
-codegen-units=1
-=======
-tokio_console = ["dep:console-subscriber"]
-
-[profile.release]
-strip = true
-lto = true
-overflow-checks = true
->>>>>>> d4995733
+codegen-units=1